version: 2.1
parameters:
  run-build-publish:
    type: boolean 
    default: true 
  run-stability-tests:
    type: boolean 
    default: false
  collector-sha:
    type: string
    default: ""

executors:
  golang:
    docker:
      - image: cimg/go:1.14

commands:
  attach_to_workspace:
    steps:
      - attach_workspace:
          at: ~/

  save_module_cache:
    steps:
      - save_cache:
          key: cimg-go-pkg-mod-{{ checksum "go.sum" }}-v2
          paths:
            - "/home/circleci/go/pkg/mod"

  restore_module_cache:
    steps:
      - run:
          name: create modules dir
          command: mkdir -p ~/go/pkg/mod
      - restore_cache: # restores saved cache if no changes are detected since last run
          keys:
            - cimg-go-pkg-mod-{{ checksum "go.sum" }}-v2
      - persist_to_workspace:
          root: ~/
          paths: go/pkg/mod

  publish_docker_images:
    parameters:
      repo:
        type: string
      tag:
        type: string
    steps:
      - run:
          name: Build image
          command: |
            make docker-otelcontribcol
            docker tag otelcontribcol:latest sumologic/<< parameters.repo >>:<< parameters.tag >>
            docker tag otelcontribcol:latest sumologic/<< parameters.repo >>:latest
      - run:
          name: Login to Docker Hub
          command: docker login -u $DOCKER_HUB_USERNAME -p $DOCKER_HUB_PASSWORD
      - run:
          name: Push image
          command: |
            docker push sumologic/<< parameters.repo >>:<< parameters.tag >>
            docker push sumologic/<< parameters.repo >>:latest

workflows:
  version: 2
  stability-tests:
    when: << pipeline.parameters.run-stability-tests >>
    jobs:
      - checkout-commit
      - setup:
          requires:
            - checkout-commit
      - build:
          requires:
            - setup
      - run-stability-tests:
          requires:
            - build
      - publish-dev:
          requires:
            - run-stability-tests 

  build-publish:
    when: << pipeline.parameters.run-build-publish >>
    jobs:
      - setup:
          filters:
            tags:
              only: /.*/
      - lint:
          requires:
            - setup 
          filters:
            tags:
              only: /.*/
      - build:
          requires:
            - setup
          filters:
            tags:
              only: /.*/
      - build-examples-tracing:
          requires:
            - setup
          filters:
            tags:
              only: /.*/
      - cross-compile:
          requires:
            - build
          filters:
            tags:
              only: /.*/
      - loadtest:
          requires:
            - build
          filters:
            tags:
              only: /.*/
      - test:
          requires:
            - setup
          filters:
            tags:
              only: /.*/
      - publish-stable:
          requires:
            - build
          filters:
            branches:
              ignore: /.*/
            tags:
<<<<<<< HEAD
              only: /^v[0-9].[0-9]+.[0-9]+.*/
      - publish-dev:
=======
              only: /^v[0-9].[0-9].[0-9]+.*/
      - spawn-stability-tests-job:
>>>>>>> ab093e20
          requires:
            - lint
            - test
            - build
          filters:
            branches:
              only: /master/
            tags:
              ignore: /.*/

jobs:
  setup:
    executor: golang
    steps:
      - checkout
      - restore_module_cache
      - persist_to_workspace:
          root: ~/
          paths: project
      - run:
          name: Install tools
          command: make install-tools
      - run:
          name: Install testbed tools
          command: make -C testbed install-tools
      - persist_to_workspace:
          root: ~/
          paths: go/bin
  lint:
    executor: golang
    steps:
      - attach_to_workspace
      - run:
          name: Lint
          command: CMD="make lint" make -j4 for-all
      - run:
          name: Checks
          command: make -j4 checklicense impi misspell

  build:
    executor: golang
    steps:
      - attach_to_workspace
      - run:
          name: Build collector for linux_amd64
          command: make otelcontribcol
      - persist_to_workspace:
          root: ~/
          paths: project/bin

  build-examples-tracing:
    docker:
      - image: cimg/go:1.14
    steps:
      - attach_to_workspace
      - setup_remote_docker
      - run:
          name: Build trace example
          command: docker-compose -f examples/tracing/docker-compose.yml build

  cross-compile:
    executor: golang
    parallelism: 4
    steps:
      - attach_to_workspace
      - run:
          name: Build collector for all archs
          command: grep ^otelcontribcol-all-sys Makefile|fmt -w 1|tail -n +2|circleci tests split|xargs make
      - persist_to_workspace:
          root: ~/
          paths: project/bin

  test:
    executor: golang
    steps:
      - attach_to_workspace
      - run:
          name: Coverage tests
          command: make test-with-cover
      - run:
          name: Code coverage
          command: bash <(curl -s https://codecov.io/bash)

  loadtest:
    executor: golang
    resource_class: medium+
    steps:
      - attach_to_workspace
      - run:
          name: Loadtest
          command: make -C testbed runtests
      - store_artifacts:
          path: testbed/tests/results
      - store_test_results:
          path: testbed/tests/results/junit

  publish-stable:
    docker:
      - image: cimg/go:1.14
    steps:
      - attach_to_workspace
      - setup_remote_docker
      - publish_docker_images:
          repo: opentelemetry-collector
          tag: ${CIRCLE_TAG:1}
      - run:
          name: Calculate checksums
          command: cd bin && shasum -a 256 * > checksums.txt
      - run:
          name: Create Github release and upload artifacts
          command: ghr -t $GITHUB_TOKEN -u $CIRCLE_PROJECT_USERNAME -r $CIRCLE_PROJECT_REPONAME --replace $CIRCLE_TAG bin/

  publish-dev:
    executor: golang
    steps:
      - attach_to_workspace
      - setup_remote_docker
      - publish_docker_images:
<<<<<<< HEAD
          repo: opentelemetry-collector-dev
          tag: ${CIRCLE_SHA1}
=======
          repo: opentelemetry-collector-contrib-dev
          tag: ${CIRCLE_SHA1}

  spawn-stability-tests-job:
    executor: golang
    steps:
      - run:
          name: Trigger stability tests job
          command: |
            curl -f -X POST "https://circleci.com/api/v2/project/github/open-telemetry/${CIRCLE_PROJECT_REPONAME}/pipeline?circle-token=${CIRCLE_API_TOKEN}" \
                -H 'Content-Type: application/json' \
                -H 'Accept: application/json' \
                -d '{"parameters": {"run-build-publish": false, "run-stability-tests": true, "collector-sha": "'"${CIRCLE_SHA1}"'"}, "branch": "'"${CIRCLE_BRANCH}"'"}'

  checkout-commit:
    executor: golang
    steps:
      - checkout
      - run:
          name: Checkout pipeline parameter commit
          command: |
            git checkout << pipeline.parameters.collector-sha >>
            git status

  run-stability-tests:
    executor: golang
    steps:
      - run:
          name: Run stability tests
          command: make stability-tests
      - run:
          name: Run on fail status
          command: |
              curl --request POST \
              --url https://api.github.com/repos/open-telemetry/opentelemetry-collector-contrib/issues \
              --header "authorization: Bearer ${GITHUB_TOKEN}" \
              --header "content-type: application/json" \
              --data '{
                "title": "Stability tests failed in branch '"${CIRCLE_BRANCH}"' for commit << pipeline.parameters.collector-sha >>",
                "body": "Link to failed job: '"${CIRCLE_BUILD_URL}"'."
                }'
          when: on_fail
>>>>>>> ab093e20
<|MERGE_RESOLUTION|>--- conflicted
+++ resolved
@@ -1,10 +1,10 @@
 version: 2.1
 parameters:
   run-build-publish:
-    type: boolean 
-    default: true 
+    type: boolean
+    default: true
   run-stability-tests:
-    type: boolean 
+    type: boolean
     default: false
   collector-sha:
     type: string
@@ -79,7 +79,7 @@
             - build
       - publish-dev:
           requires:
-            - run-stability-tests 
+            - run-stability-tests
 
   build-publish:
     when: << pipeline.parameters.run-build-publish >>
@@ -90,7 +90,7 @@
               only: /.*/
       - lint:
           requires:
-            - setup 
+            - setup
           filters:
             tags:
               only: /.*/
@@ -131,13 +131,8 @@
             branches:
               ignore: /.*/
             tags:
-<<<<<<< HEAD
-              only: /^v[0-9].[0-9]+.[0-9]+.*/
-      - publish-dev:
-=======
               only: /^v[0-9].[0-9].[0-9]+.*/
       - spawn-stability-tests-job:
->>>>>>> ab093e20
           requires:
             - lint
             - test
@@ -256,12 +251,8 @@
       - attach_to_workspace
       - setup_remote_docker
       - publish_docker_images:
-<<<<<<< HEAD
           repo: opentelemetry-collector-dev
           tag: ${CIRCLE_SHA1}
-=======
-          repo: opentelemetry-collector-contrib-dev
-          tag: ${CIRCLE_SHA1}
 
   spawn-stability-tests-job:
     executor: golang
@@ -269,7 +260,7 @@
       - run:
           name: Trigger stability tests job
           command: |
-            curl -f -X POST "https://circleci.com/api/v2/project/github/open-telemetry/${CIRCLE_PROJECT_REPONAME}/pipeline?circle-token=${CIRCLE_API_TOKEN}" \
+            curl -f -X POST "https://circleci.com/api/v2/project/github/SumoLogic/${CIRCLE_PROJECT_REPONAME}/pipeline?circle-token=${CIRCLE_API_TOKEN}" \
                 -H 'Content-Type: application/json' \
                 -H 'Accept: application/json' \
                 -d '{"parameters": {"run-build-publish": false, "run-stability-tests": true, "collector-sha": "'"${CIRCLE_SHA1}"'"}, "branch": "'"${CIRCLE_BRANCH}"'"}'
@@ -294,12 +285,11 @@
           name: Run on fail status
           command: |
               curl --request POST \
-              --url https://api.github.com/repos/open-telemetry/opentelemetry-collector-contrib/issues \
+              --url https://api.github.com/repos/SumoLogic/opentelemetry-collector-contrib/issues \
               --header "authorization: Bearer ${GITHUB_TOKEN}" \
               --header "content-type: application/json" \
               --data '{
                 "title": "Stability tests failed in branch '"${CIRCLE_BRANCH}"' for commit << pipeline.parameters.collector-sha >>",
                 "body": "Link to failed job: '"${CIRCLE_BUILD_URL}"'."
                 }'
-          when: on_fail
->>>>>>> ab093e20
+          when: on_fail